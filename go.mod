module github.com/bvieira/sv4git/v2

go 1.17

require (
	github.com/Masterminds/semver/v3 v3.1.1
	github.com/imdario/mergo v0.3.13
	github.com/kelseyhightower/envconfig v1.4.0
	github.com/manifoldco/promptui v0.9.0
<<<<<<< HEAD
	github.com/urfave/cli/v2 v2.4.0
	gopkg.in/yaml.v3 v3.0.0
=======
	github.com/urfave/cli/v2 v2.11.1
	gopkg.in/yaml.v3 v3.0.1
>>>>>>> 69647fc3
)

require (
	github.com/chzyer/readline v0.0.0-20180603132655-2972be24d48e // indirect
	github.com/cpuguy83/go-md2man/v2 v2.0.2 // indirect
	github.com/kr/pretty v0.3.0 // indirect
	github.com/russross/blackfriday/v2 v2.1.0 // indirect
	github.com/xrash/smetrics v0.0.0-20201216005158-039620a65673 // indirect
	golang.org/x/sys v0.0.0-20211216021012-1d35b9e2eb4e // indirect
	gopkg.in/check.v1 v1.0.0-20201130134442-10cb98267c6c // indirect
)<|MERGE_RESOLUTION|>--- conflicted
+++ resolved
@@ -7,13 +7,8 @@
 	github.com/imdario/mergo v0.3.13
 	github.com/kelseyhightower/envconfig v1.4.0
 	github.com/manifoldco/promptui v0.9.0
-<<<<<<< HEAD
-	github.com/urfave/cli/v2 v2.4.0
-	gopkg.in/yaml.v3 v3.0.0
-=======
 	github.com/urfave/cli/v2 v2.11.1
 	gopkg.in/yaml.v3 v3.0.1
->>>>>>> 69647fc3
 )
 
 require (
